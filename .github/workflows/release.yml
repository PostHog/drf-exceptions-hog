name: Release new version

on:
  pull_request:
    types: [closed]

jobs:
  release:
    name: Release new version
    runs-on: ubuntu-20.04
    env:
      TWINE_USERNAME: __token__
      TWINE_PASSWORD: ${{ secrets.PYPI_API_TOKEN }}
    if: |
      github.event.pull_request.merged
      && contains(github.event.pull_request.labels.*.name, 'trigger-release')
    steps:
      - name: Check out repository
        uses: actions/checkout@v2
        with:
          ref: ${{ github.event.pull_request.base.ref }}

      - name: Install build & release dependencies
        run: |
          pip install --upgrade pip
          pip install --upgrade bumpversion
          pip install -U pip setuptools wheel twine

<<<<<<< HEAD
=======
      - name: Bump version
        if: steps.bump-type.outputs.bump-type != 'null'
        run: bumpversion ${{ steps.bump-type.outputs.bump-type }} exceptions_hog/version.py

      - name: Commit bump
        if: steps.bump-type.outputs.bump-type != 'null'
        uses: EndBug/add-and-commit@v7
        with:
          default_author: github_actions
          branch: ${{ github.event.pull_request.base.ref }}
          message: Bump version
          github_token: ${{ secrets.POSTHOG_BOT_GITHUB_TOKEN }}

>>>>>>> bede0980
      - name: Build release
        run: python setup.py sdist bdist_wheel

      - name: Publish release
        run: twine upload dist/*<|MERGE_RESOLUTION|>--- conflicted
+++ resolved
@@ -26,8 +26,6 @@
           pip install --upgrade bumpversion
           pip install -U pip setuptools wheel twine
 
-<<<<<<< HEAD
-=======
       - name: Bump version
         if: steps.bump-type.outputs.bump-type != 'null'
         run: bumpversion ${{ steps.bump-type.outputs.bump-type }} exceptions_hog/version.py
@@ -41,7 +39,6 @@
           message: Bump version
           github_token: ${{ secrets.POSTHOG_BOT_GITHUB_TOKEN }}
 
->>>>>>> bede0980
       - name: Build release
         run: python setup.py sdist bdist_wheel
 
